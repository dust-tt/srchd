--- conflicted
+++ resolved
@@ -83,7 +83,6 @@
     prompt: string,
     toolChoice: ToolChoice,
     tools: Tool[],
-<<<<<<< HEAD
   ): Promise<Result<{ message: Message; tokenCount?: number }, SrchdError>>;
 
   async tokens(message: Message): Promise<Result<number, SrchdError>> {
@@ -108,16 +107,6 @@
         .reduce((a, b) => a + b, 0),
     );
   }
-=======
-  ): Promise<Result<Message, SrchdError>>;
-
-  abstract tokens(
-    messages: Message[],
-    prompt: string,
-    toolChoice: ToolChoice,
-    tools: Tool[],
-  ): Promise<Result<number, SrchdError>>;
->>>>>>> 5564ed55
 
   abstract maxTokens(): number;
 }